--- conflicted
+++ resolved
@@ -244,15 +244,9 @@
 	if (verbose)
 		write_header(f->name);
 
-<<<<<<< HEAD
 	/* We will just tail everything here */
 	while ((rc = read(f->fd, buf, f->st_blksize)) > 0) {
-		if (write(STDOUT_FILENO, buf, (size_t) rc) < 0) {
-=======
-	/* FIXME: We will just tail everything here for now */
-	while ((rc = read(f->fd, buf, BUFFER_SIZE)) > 0) {
 		if (write(STDOUT_FILENO, buf, (size_t) rc) <= 0) {
->>>>>>> 06da83bc
 			/* e.g. when writing to a pipe which gets closed */
 			fprintf(stderr, "Error: Could not write to stdout (%s)\n", strerror(errno));
 			rc = -1;
@@ -352,10 +346,6 @@
 		if (verbose)
 			write_header(f->name);
 
-<<<<<<< HEAD
-		lseek(f->fd, f->st_size, SEEK_SET);	/* Old file size */
-		while ((rc = read(f->fd, fbuf, f->st_blksize)) != 0)
-=======
 		/* Seek to old file size */
 		if (lseek(f->fd, f->st_size, SEEK_SET) == (off_t) -1) {
 			fprintf(stderr, "Error: Could not seek in file '%s' (%s)\n", f->name, strerror(errno));
@@ -363,8 +353,7 @@
 			goto ignore;
 		}
 
-		while ((rc = read(f->fd, fbuf, BUFFER_SIZE)) != 0)
->>>>>>> 06da83bc
+		while ((rc = read(f->fd, fbuf, f->st_blksize)) != 0)
 			write(STDOUT_FILENO, fbuf, (size_t) rc);
 
 		if (fstat(f->fd, &finfo) < 0) {
