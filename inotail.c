--- conflicted
+++ resolved
@@ -377,10 +377,7 @@
 
 ignore:
 	ignore_file(f);
-<<<<<<< HEAD
 	free(fbuf);
-=======
->>>>>>> 68d45650
 	return ret;
 }
 
