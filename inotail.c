/*
 * inotail.c
 * A fast implementation of tail which uses the inotify API present in
 * recent versions of the Linux kernel.
 *
 * Copyright (C) 2005-2007, Tobias Klauser <tklauser@distanz.ch>
 *
 * The idea was taken from turbotail.
 *
 * This program is free software; you can redistribute it and/or modify it under
 * the terms of the GNU General Public License as published by the Free Software
 * Foundation; either version 2, or (at your option) any later version.
 *
 * This program is distributed in the hope that it will be useful, but WITHOUT
 * ANY WARRANTY; without even the implied warranty of MERCHANTABILITY or FITNESS
 * FOR A PARTICULAR PURPOSE.  See the GNU General Public License for more
 * details.
 *
 * You should have received a copy of the GNU General Public License along with
 * this program; if not, write to the Free Software Foundation, Inc., 51
 * Franklin Street, Fifth Floor, Boston, MA 02110-1301, USA.
 */

#define _GNU_SOURCE

#include <stdio.h>
#include <stdlib.h>
#include <string.h>
#include <unistd.h>
#include <fcntl.h>
#include <errno.h>
#include <getopt.h>
#include <ctype.h>
#include <sys/types.h>
#include <sys/stat.h>

#include "inotify.h"
#include "inotify-syscalls.h"

#include "inotail.h"

#define PROGRAM_NAME "inotail"
#define DEFAULT_BUFFER_SIZE 4096
/* inotify event buffer length for one file */
#define INOTIFY_BUFLEN (4 * sizeof(struct inotify_event))

/* Print header with filename before tailing the file? */
static char verbose = 0;

/* Tailing relative to begin or end of file */
static char from_begin = 0;

/* Number of ignored files */
static int n_ignored = 0;

/* Command line options */
static const struct option long_opts[] = {
	{ "bytes", required_argument, NULL, 'c' },
	{ "follow", optional_argument, NULL, 'f' },
	{ "lines", required_argument, NULL, 'n' },
	{ "verbose", no_argument, NULL, 'v' },
	{ "help", no_argument, NULL, 'h' },
	{ "version", no_argument, NULL, 'V' },
	{ NULL, 0, NULL, 0 }
};

static void usage(const int status)
{
	fprintf(stdout, "Usage: %s [OPTION]... [FILE]...\n\n"
			"  -c N, --bytes=N    output the last N bytes\n"
			"  -f,   --follow     output as the file grows\n"
			"  -n N, --lines=N    output the last N lines (default: %d)\n"
			"  -v,   --verbose    print headers with file names\n"
			"  -h,   --help       show this help and exit\n"
			"  -V,   --version    show version and exit\n\n"
			"If the first character of N (the number of bytes or lines) is a `+',\n"
			"begin printing with the Nth item from the start of each file, otherwise,\n"
			"print the last N items in the file.\n", PROGRAM_NAME, DEFAULT_N_LINES);

	exit(status);
}

static inline void setup_file(struct file_struct *f)
{
	f->fd = -1;
	f->st_size = 0;
	f->st_blksize = DEFAULT_BUFFER_SIZE;
	f->ignore = 0;
	f->i_watch = -1;
}

static void ignore_file(struct file_struct *f)
{
	if (f->fd != -1) {
		close(f->fd);
		f->fd = -1;
	}
	f->ignore = 1;
	n_ignored++;
}

static inline char *pretty_name(char *filename)
{
	return (strcmp(filename, "-") == 0) ? "standard input" : filename;
}

static void write_header(char *filename)
{
	static unsigned short first_file = 1;
	static char *last = NULL;

	if (last != filename)
		fprintf(stdout, "%s==> %s <==\n", (first_file ? "" : "\n"), pretty_name(filename));

	first_file = 0;
	last = filename;
}

static char *alloc_buffer(struct file_struct *f)
{
	char *buf;

	buf = malloc(f->st_blksize);
	if (!buf) {
		fprintf(stderr, "Error: Failed to allocate memory (%s)\n", strerror(errno));
		exit(EXIT_FAILURE);
	}

	return buf;
}

static off_t lines_to_offset_from_end(struct file_struct *f, unsigned long n_lines)
{
	char *buf;
	off_t offset = f->st_size;

	buf = alloc_buffer(f);

	n_lines++;	/* We also count the last \n */

	while (offset > 0 && n_lines > 0) {
		int i;
		ssize_t rc, block_size = f->st_blksize;	/* Size of the current block we're reading */

		if (offset < block_size)
			block_size = offset;

		/* Start of current block */
		offset -= block_size;

		lseek(f->fd, offset, SEEK_SET);

		rc = read(f->fd, buf, block_size);
		if (unlikely(rc < 0)) {
			fprintf(stderr, "Error: Could not read from file '%s' (%s)\n", f->name, strerror(errno));
			free(buf);
			return -1;
		}

		for (i = block_size - 1; i > 0; i--) {
			if (buf[i] == '\n') {
				if (--n_lines == 0) {
					free(buf);
					return offset += i + 1; /* We don't want the first \n */
				}
			}
		}
	}

	free(buf);
	return offset;
}

static off_t lines_to_offset_from_begin(struct file_struct *f, unsigned long n_lines)
{
	char *buf;
	off_t offset = 0;

	/* tail everything for 'inotail -n +0' */
	if (n_lines == 0)
		return 0;

	n_lines--;
	buf = alloc_buffer(f);

	while (offset <= f->st_size && n_lines > 0) {
		int i;
		ssize_t rc, block_size = f->st_blksize;

		lseek(f->fd, offset, SEEK_SET);

		rc = read(f->fd, buf, block_size);
		if (unlikely(rc < 0)) {
			fprintf(stderr, "Error: Could not read from file '%s' (%s)\n", f->name, strerror(errno));
			free(buf);
			return -1;
		} else if (rc < block_size)
			block_size = rc;

		for (i = 0; i < block_size; i++) {
			if (buf[i] == '\n') {
				if (--n_lines == 0) {
					free(buf);
					return offset + i + 1;
				}
			}
		}

		offset += block_size;
	}

	free(buf);
	return offset;
}

static off_t lines_to_offset(struct file_struct *f, unsigned long n_lines)
{
	if (from_begin)
		return lines_to_offset_from_begin(f, n_lines);
	else
		return lines_to_offset_from_end(f, n_lines);
}

static off_t bytes_to_offset(struct file_struct *f, unsigned long n_bytes)
{
	off_t offset = 0;

	/* tail everything for 'inotail -c +0' */
	if (from_begin) {
		if (n_bytes > 0)
			offset = (off_t) n_bytes - 1;
	} else {
		if ((off_t) n_bytes < f->st_size)
			offset = f->st_size - (off_t) n_bytes;
	}

	return offset;
}

static ssize_t tail_pipe(struct file_struct *f)
{
	ssize_t rc, buffer_size = f->st_blksize;
	char *buf;

	buf = alloc_buffer(f);

	if (verbose)
		write_header(f->name);

	/* We will just tail everything here */
	while ((rc = read(f->fd, buf, buffer_size)) > 0) {
		if (write(STDOUT_FILENO, buf, (size_t) rc) < 0) {
			/* e.g. when writing to a pipe which gets closed */
			fprintf(stderr, "Error: Could not write to stdout (%s)\n", strerror(errno));
			free(buf);
			return -1;
		}
	}

	free(buf);
	return rc;
}

static int tail_file(struct file_struct *f, unsigned long n_units, char mode, char forever)
{
	ssize_t bytes_read = 0;
	off_t offset = 0;
	char *buf = NULL;
	ssize_t buffer_size;
	struct stat finfo;

	if (strcmp(f->name, "-") == 0)
		f->fd = STDIN_FILENO;
	else {
		f->fd = open(f->name, O_RDONLY);
		if (unlikely(f->fd < 0)) {
			fprintf(stderr, "Error: Could not open file '%s' (%s)\n", f->name, strerror(errno));
			ignore_file(f);
			return -1;
		}
	}

	if (fstat(f->fd, &finfo) < 0) {
		fprintf(stderr, "Error: Could not stat file '%s' (%s)\n", f->name, strerror(errno));
		ignore_file(f);
		return -1;
	}

	if (!IS_TAILABLE(finfo.st_mode)) {
		fprintf(stderr, "Error: '%s' of unsupported file type\n", f->name);
		ignore_file(f);
		return -1;
	}

	/* Cannot seek on these */
	if (IS_PIPELIKE(finfo.st_mode) || f->fd == STDIN_FILENO)
		return tail_pipe(f);

	buf = alloc_buffer(f);

	f->st_size = finfo.st_size;
	f->st_blksize = finfo.st_blksize;	/* TODO: Can this value be 0 or negative? */

	if (mode == M_LINES)
		offset = lines_to_offset(f, n_units);
	else
		offset = bytes_to_offset(f, n_units);

	/* We only get negative offsets on errors */
	if (unlikely(offset < 0)) {
		ignore_file(f);
		free(buf);
		return -1;
	}

	if (verbose)
		write_header(f->name);

	lseek(f->fd, offset, SEEK_SET);

	buffer_size = f->st_blksize;
	while ((bytes_read = read(f->fd, buf, buffer_size)) > 0)
		write(STDOUT_FILENO, buf, (size_t) bytes_read);

	if (!forever) {
		if (close(f->fd) < 0) {
			fprintf(stderr, "Error: Could not close file '%s' (%s)\n", f->name, strerror(errno));
			free(buf);
			return -1;
		}
	} /* Let the fd open otherwise, we'll need it */

	return 0;
}

static int handle_inotify_event(struct inotify_event *inev, struct file_struct *f)
{
	char *fbuf;
	int ret = 0;

	if (inev->mask & IN_MODIFY) {
		ssize_t rc, buffer_size = f->st_blksize;
		struct stat finfo;

		fbuf = alloc_buffer(f);

		if (verbose)
			write_header(f->name);

		lseek(f->fd, f->st_size, SEEK_SET);	/* Old file size */
		while ((rc = read(f->fd, fbuf, buffer_size)) != 0)
			write(STDOUT_FILENO, fbuf, (size_t) rc);

		if (fstat(f->fd, &finfo) < 0) {
			fprintf(stderr, "Error: Could not stat file '%s' (%s)\n", f->name, strerror(errno));
			ret = -1;
			goto ignore;
		}

		f->st_size = finfo.st_size;

		free(fbuf);
		return ret;
	} else if (inev->mask & IN_DELETE_SELF) {
		fprintf(stderr, "File '%s' deleted.\n", f->name);
	} else if (inev->mask & IN_MOVE_SELF) {
		fprintf(stderr, "File '%s' moved.\n", f->name);
		return 0;
	} else if (inev->mask & IN_UNMOUNT) {
		fprintf(stderr, "Device containing file '%s' unmounted.\n", f->name);
	}

ignore:
	ignore_file(f);
	free(fbuf);
	return ret;
}

static int watch_files(struct file_struct *files, int n_files)
{
	int ifd, i;
	char buf[n_files * INOTIFY_BUFLEN];

	ifd = inotify_init();
	if (errno == ENOSYS) {
		fprintf(stderr, "Error: Inotify is not supported by the kernel you're currently running.\n");
		exit(EXIT_FAILURE);
	} else if (unlikely(ifd < 0)) {
		fprintf(stderr, "Error: Could not initialize Inotify (%s)\n", strerror(errno));
		exit(EXIT_FAILURE);
	}

	for (i = 0; i < n_files; i++) {
		if (!files[i].ignore) {
			files[i].i_watch = inotify_add_watch(ifd, files[i].name,
						IN_MODIFY|IN_DELETE_SELF|IN_MOVE_SELF|IN_UNMOUNT);

			if (files[i].i_watch < 0) {
				fprintf(stderr, "Error: Could not create inotify watch on file '%s' (%s)\n",
						files[i].name, strerror(errno));
				ignore_file(&files[i]);
			}
		}
	}

	while (n_ignored < n_files) {
		ssize_t len;
		int ev_idx = 0;

		len = read(ifd, buf, (n_files * INOTIFY_BUFLEN));
		if (unlikely(len < 0)) {
			fprintf(stderr, "Error: Could not read inotify events (%s)\n", strerror(errno));
			exit(EXIT_FAILURE);
		}

		while (ev_idx < len) {
			struct inotify_event *inev;
			struct file_struct *f = NULL;

			inev = (struct inotify_event *) &buf[ev_idx];

			/* Which file has produced the event? */
			for (i = 0; i < n_files; i++) {
				if (!files[i].ignore && files[i].fd >= 0 && files[i].i_watch == inev->wd) {
					f = &files[i];
					break;
				}
			}

			if (unlikely(!f))
				break;

			if (handle_inotify_event(inev, f) < 0)
				break;

			ev_idx += sizeof(struct inotify_event) + inev->len;
		}
	}

	close(ifd);

	return -1;
}

int main(int argc, char **argv)
{
	int i, c, ret = 0;
	int n_files;
	unsigned long n_units = DEFAULT_N_LINES;
	char forever = 0, mode = M_LINES;
	char **filenames;
	struct file_struct *files = NULL;

	while ((c = getopt_long(argc, argv, "c:n:fvVh", long_opts, NULL)) != -1) {
		switch (c) {
		case 'c':
			mode = M_BYTES;
			/* fall through */
		case 'n':
			if (*optarg == '+') {
				from_begin = 1;
				optarg++;
			} else if (*optarg == '-')
				optarg++;

			if (!isdigit(*optarg)) {
				fprintf(stderr, "Invalid number of lines: %s\n", optarg);
				exit(EXIT_FAILURE);
			}
			n_units = strtoul(optarg, NULL, 0);
			break;
                case 'f':
			forever = 1;
			break;
		case 'v':
			verbose = 1;
			break;
		case 'V':
			fprintf(stdout, "%s %s\n", PROGRAM_NAME, VERSION);
			exit(EXIT_SUCCESS);
		case 'h':
			usage(EXIT_SUCCESS);
		default:
			usage(EXIT_FAILURE);
		}
	}

	/* Do we have some files to read from? */
	if (optind < argc) {
		n_files = argc - optind;
		filenames = argv + optind;
	} else {
		/* It must be stdin then */
		static char *dummy_stdin = "-";
		n_files = 1;
		filenames = &dummy_stdin;

		/* POSIX says that -f is ignored if no file operand is
		   specified and standard input is a pipe. */
		if (forever) {
			struct stat finfo;
			int rc = fstat(STDIN_FILENO, &finfo);

			if (rc == -1) {
				fprintf(stderr, "Error: Could not stat stdin (%s)\n", strerror(errno));
				exit(EXIT_FAILURE);
			}

			if (rc == 0 && IS_PIPELIKE(finfo.st_mode))
				forever = 0;
		}
	}

	files = malloc(n_files * sizeof(struct file_struct));
	if (unlikely(!files)) {
<<<<<<< HEAD
		fprintf(stderr, "Error: Could not allocate memory (%s)\n", strerror(errno));
=======
		fprintf(stderr, "Error: Failed to allocate memory (%s)\n", strerror(errno));
>>>>>>> 18244146
		exit(EXIT_FAILURE);
	}

	for (i = 0; i < n_files; i++) {
		files[i].name = filenames[i];
		setup_file(&files[i]);
		ret = tail_file(&files[i], n_units, mode, forever);
		if (ret < 0)
			ignore_file(&files[i]);
	}

	if (forever)
		ret = watch_files(files, n_files);

	free(files);

	return ret;
}<|MERGE_RESOLUTION|>--- conflicted
+++ resolved
@@ -513,11 +513,7 @@
 
 	files = malloc(n_files * sizeof(struct file_struct));
 	if (unlikely(!files)) {
-<<<<<<< HEAD
-		fprintf(stderr, "Error: Could not allocate memory (%s)\n", strerror(errno));
-=======
 		fprintf(stderr, "Error: Failed to allocate memory (%s)\n", strerror(errno));
->>>>>>> 18244146
 		exit(EXIT_FAILURE);
 	}
 
