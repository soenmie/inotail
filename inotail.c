/*
 * inotail.c
 * A fast implementation of tail which uses the inotify API present in
 * recent versions of the Linux kernel.
 *
 * Copyright (C) 2005-2008, Tobias Klauser <tklauser@distanz.ch>
 *
 * The idea was taken from turbotail.
 *
 * This program is free software; you can redistribute it and/or modify it under
 * the terms of the GNU General Public License as published by the Free Software
 * Foundation; either version 2, or (at your option) any later version.
 *
 * This program is distributed in the hope that it will be useful, but WITHOUT
 * ANY WARRANTY; without even the implied warranty of MERCHANTABILITY or FITNESS
 * FOR A PARTICULAR PURPOSE.  See the GNU General Public License for more
 * details.
 *
 * You should have received a copy of the GNU General Public License along with
 * this program; if not, write to the Free Software Foundation, Inc., 51
 * Franklin Street, Fifth Floor, Boston, MA 02110-1301, USA.
 */

#define _GNU_SOURCE

#include <stdio.h>
#include <stdlib.h>
#include <string.h>
#include <unistd.h>
#include <fcntl.h>
#include <errno.h>
#include <getopt.h>
#include <sys/types.h>
#include <sys/stat.h>

#include "inotify.h"
#include "inotify-syscalls.h"
#include "inotail.h"

#define PROGRAM_NAME "inotail"
<<<<<<< HEAD
=======
/* inotify event buffer length for one file */
#define INOTIFY_BUFLEN (4 * sizeof(struct inotify_event))
>>>>>>> a4d7f34d

/* Print header with filename before tailing the file? */
static char verbose = 0;
/* Tailing relative to begin or end of file */
static char from_begin = 0;
/* Number of ignored files */
static int n_ignored = 0;

/* Command line options */
static const struct option long_opts[] = {
	{ "bytes", required_argument, NULL, 'c' },
	{ "follow", optional_argument, NULL, 'f' },
	{ "lines", required_argument, NULL, 'n' },
	{ "verbose", no_argument, NULL, 'v' },
	{ "help", no_argument, NULL, 'h' },
	{ "version", no_argument, NULL, 'V' },
	{ NULL, 0, NULL, 0 }
};

static void *emalloc(size_t size)
{
	void *ret = malloc(size);

	if (unlikely(!ret)) {
		fprintf(stderr, "Error: Failed to allocate %zu bytes of memory (%s)\n", size, strerror(errno));
		exit(EXIT_FAILURE);
	}

	return ret;
}

static void usage(const int status)
{
	fprintf(stdout, "Usage: %s [OPTION]... [FILE]...\n\n"
			"  -c N, --bytes=N    output the last N bytes\n"
			"  -f,   --follow     output as the file grows\n"
			"  -n N, --lines=N    output the last N lines (default: %d)\n"
			"  -v,   --verbose    print headers with file names\n"
			"  -h,   --help       show this help and exit\n"
			"  -V,   --version    show version and exit\n\n"
			"If the first character of N (the number of bytes or lines) is a `+',\n"
			"begin printing with the Nth item from the start of each file, otherwise,\n"
			"print the last N items in the file.\n", PROGRAM_NAME, DEFAULT_N_LINES);

	exit(status);
}

static inline void setup_file(struct file_struct *f)
{
	f->fd = f->i_watch = -1;
	f->size = 0;
	f->blksize = BUFSIZ;
	f->ignore = 0;
}

static void ignore_file(struct file_struct *f)
{
	if (f->fd != -1) {
		close(f->fd);
		f->fd = -1;
	}
	if (!f->ignore) {
		f->ignore = 1;
		n_ignored++;
	}
}

static inline char *pretty_name(char *filename)
{
	return (strcmp(filename, "-") == 0) ? "standard input" : filename;
}

static void write_header(char *filename)
{
	static unsigned short first_file = 1;
	static char *last = NULL;

	if (last != filename) {
		fprintf(stdout, "%s==> %s <==\n", (first_file ? "" : "\n"), pretty_name(filename));
		fflush(stdout);		/* Make sure the header is printed before the content */
	}

	first_file = 0;
	last = filename;
}

static off_t lines_to_offset_from_end(struct file_struct *f, unsigned long n_lines)
{
	off_t offset = f->size;
	char *buf = emalloc(f->blksize);

	n_lines++;	/* We also count the last \n */

	while (offset > 0 && n_lines > 0) {
		int i;
		ssize_t rc, block_size = f->blksize;	/* Size of the current block we're reading */

		if (offset < block_size)
			block_size = offset;

		/* Start of current block */
		offset -= block_size;

		if (lseek(f->fd, offset, SEEK_SET) == (off_t) -1) {
			fprintf(stderr, "Error: Could not seek in file '%s' (%s)\n", f->name, strerror(errno));
			free(buf);
			return -1;
		}

		rc = read(f->fd, buf, block_size);
		if (unlikely(rc < 0)) {
			fprintf(stderr, "Error: Could not read from file '%s' (%s)\n", f->name, strerror(errno));
			free(buf);
			return -1;
		}

		for (i = block_size - 1; i > 0; i--) {
			if (buf[i] == '\n') {
				if (--n_lines == 0) {
					free(buf);
					return offset += i + 1; /* We don't want the first \n */
				}
			}
		}
	}

	free(buf);
	return offset;
}

static off_t lines_to_offset_from_begin(struct file_struct *f, unsigned long n_lines)
{
	char *buf;
	off_t offset = 0;

	/* tail everything for 'inotail -n +0' */
	if (n_lines == 0)
		return 0;

	n_lines--;
	buf = emalloc(f->blksize);

	while (offset <= f->size && n_lines > 0) {
		int i;
		ssize_t rc, block_size = f->blksize;

		if (lseek(f->fd, offset, SEEK_SET) == (off_t) -1) {
			fprintf(stderr, "Error: Could not seek in file '%s' (%s)\n", f->name, strerror(errno));
			free(buf);
			return -1;
		}

		rc = read(f->fd, buf, block_size);
		if (unlikely(rc < 0)) {
			fprintf(stderr, "Error: Could not read from file '%s' (%s)\n", f->name, strerror(errno));
			free(buf);
			return -1;
		} else if (rc < block_size)
			block_size = rc;

		for (i = 0; i < block_size; i++) {
			if (buf[i] == '\n') {
				if (--n_lines == 0) {
					free(buf);
					return offset + i + 1;
				}
			}
		}

		offset += block_size;
	}

	free(buf);
	return offset;
}

static off_t lines_to_offset(struct file_struct *f, unsigned long n_lines)
{
	if (from_begin)
		return lines_to_offset_from_begin(f, n_lines);
	else
		return lines_to_offset_from_end(f, n_lines);
}

static off_t bytes_to_offset(struct file_struct *f, unsigned long n_bytes)
{
	off_t offset = 0;

	/* tail everything for 'inotail -c +0' */
	if (from_begin) {
		if (n_bytes > 0)
			offset = (off_t) n_bytes - 1;
	} else if ((off_t) n_bytes < f->size)
		offset = f->size - (off_t) n_bytes;

	return offset;
}

static int tail_pipe_from_begin(struct file_struct *f, unsigned long n_units, const char mode)
{
	int bytes_read = 0;
	char buf[BUFSIZ];

	if (n_units)
		n_units--;

	while (n_units > 0) {
		if ((bytes_read = read(f->fd, buf, BUFSIZ)) <= 0) {
			if (bytes_read < 0 && (errno == EINTR || errno == EAGAIN))
				continue;
			else
				return bytes_read;
		}

		if (mode == M_LINES) {
			int i;
			ssize_t block_size = BUFSIZ;

			if (bytes_read < BUFSIZ)
				block_size = bytes_read;

			for (i = 0; i < block_size; i++) {
				if (buf[i] == '\n') {
					if (--n_units == 0)
						break;
				}
			}

			if (++i < block_size)
				write(STDOUT_FILENO, &buf[i], bytes_read - i);
		} else {
			if ((unsigned long) bytes_read > n_units) {
				write(STDOUT_FILENO, &buf[n_units], bytes_read - n_units);
				bytes_read = n_units;
			}

			n_units -= bytes_read;
		}
	}

	while ((bytes_read = read(f->fd, buf, BUFSIZ)) > 0)
		write(STDOUT_FILENO, buf, (size_t) bytes_read);

	return 0;
}

static int tail_pipe_lines(struct file_struct *f, unsigned long n_lines)
{
	struct line_buf *first, *last, *tmp;
	int rc;
	unsigned long total_lines = 0;
	const char *p;

<<<<<<< HEAD
	/* We will just tail everything here */
	while ((rc = read(f->fd, buf, f->blksize)) > 0) {
		if ((rc = write(STDOUT_FILENO, buf, (size_t) rc)) <= 0) {
			/* e.g. when writing to a pipe which gets closed */
			fprintf(stderr, "Error: Could not write to stdout (%s)\n", strerror(errno));
			break;
=======
	if (from_begin)
		return tail_pipe_from_begin(f, n_lines, M_LINES);

	if (n_lines == 0)
		return 0;

	first = last = emalloc(sizeof(struct line_buf));
	first->n_bytes = first->n_lines = 0;
	first->next = NULL;
	tmp = emalloc(sizeof(struct line_buf));

	while (1) {
		if ((rc = read(f->fd, tmp->buf, BUFSIZ)) <= 0) {
			if (rc < 0 && (errno == EINTR || errno == EAGAIN))
				continue;
			else
				break;
		}
		tmp->n_bytes = rc;
		tmp->n_lines = 0;
		tmp->next = NULL;
		p = tmp->buf;

		/* Count the lines in the current buffer */
		while ((p = memchr(p, '\n', tmp->buf + rc - p))) {
			p++;
			tmp->n_lines++;
		}
		total_lines += tmp->n_lines;

		/* Try to append to the previous buffer if there's enough free
		 * space
		 */
		if (tmp->n_bytes + last->n_bytes < BUFSIZ) {
			memcpy(&last->buf[last->n_bytes], tmp->buf, tmp->n_bytes);
			last->n_bytes += tmp->n_bytes;
			last->n_lines += tmp->n_lines;
		} else {
			last = last->next = tmp;
			if (total_lines - first->n_lines > n_lines) {
				tmp = first;
				total_lines -= first->n_lines;
				first = first->next;
			} else
				tmp = emalloc(sizeof(struct line_buf));
		}
	}

	free(tmp);

	if (rc < 0) {
		fprintf(stderr, "Error: Could not read from %s\n", pretty_name(f->name));
		goto out;
	}

	if (last->n_bytes == 0)
		goto out;

	/* Count incomplete lines */
	if (last->buf[last->n_bytes - 1] != '\n') {
		last->n_lines++;
		total_lines++;
	}

	/* Skip unneeded buffers */
	for (tmp = first; total_lines - tmp->n_lines > n_lines; tmp = tmp->next)
		total_lines -= tmp->n_lines;

	p = tmp->buf;

	if (total_lines > n_lines) {
		unsigned long j;
		for (j = total_lines - n_lines; j; --j) {
			p = memchr(p, '\n', tmp->buf + tmp->n_bytes - p);
			p++;
		}
	}

	if ((rc = write(STDOUT_FILENO, p, tmp->buf + tmp->n_bytes - p)) <= 0) {
		/* e.g. when writing to a pipe which gets closed */
		fprintf(stderr, "Error: Could not write to stdout (%s)\n", strerror(errno));
		goto out;
	}

	for (tmp = tmp->next; tmp; tmp = tmp->next)
		if ((rc = write(STDOUT_FILENO, tmp->buf, tmp->n_bytes)) <= 0) {
			fprintf(stderr, "Error: Could not write to stdout (%s)\n", strerror(errno));
			goto out;
>>>>>>> a4d7f34d
		}

	rc = 0;
out:
	while (first) {
		tmp = first->next;
		free(first);
		first = tmp;
	}

	return rc;
}

static int tail_pipe_bytes(struct file_struct *f, unsigned long n_bytes)
{
	struct char_buf *first, *last, *tmp;
	int rc;
	unsigned long total_bytes = 0;
	unsigned long i = 0;		/* Index into buffer */

	if (from_begin)
		return tail_pipe_from_begin(f, n_bytes, M_BYTES);

	/* XXX: Needed? */
	if (n_bytes == 0)
		return 0;

	first = last = emalloc(sizeof(struct char_buf));
	first->n_bytes = 0;
	first->next = NULL;
	tmp = emalloc(sizeof(struct char_buf));

	while(1) {
		if ((rc = read(f->fd, tmp->buf, BUFSIZ)) <= 0) {
			if (rc < 0 && (errno == EINTR || errno == EAGAIN))
				continue;
			else
				break;
		}
		total_bytes += rc;
		tmp->n_bytes = rc;
		tmp->next = NULL;

		/* Try to append to the previous buffer if there's enough free
		 * space
		 */
		if (tmp->n_bytes + last->n_bytes < BUFSIZ) {
			memcpy(&last->buf[last->n_bytes], tmp->buf, tmp->n_bytes);
			last->n_bytes += tmp->n_bytes;
		} else {
			last = last->next = tmp;
			if (total_bytes - first->n_bytes > n_bytes) {
				tmp = first;
				total_bytes -= first->n_bytes;
				first = first->next;
			} else
				tmp = emalloc(sizeof(struct char_buf));
		}
	}

	free(tmp);

	if (rc < 0) {
		fprintf(stderr, "Error: Could not read from %s\n", pretty_name(f->name));
		goto out;
	}

	/* Skip unneeded buffers */
	for (tmp = first; total_bytes - tmp->n_bytes > n_bytes; tmp = tmp->next)
		total_bytes -= tmp->n_bytes;

	if (total_bytes > n_bytes)
		i = total_bytes - n_bytes;

	if ((rc = write(STDOUT_FILENO, &tmp->buf[i], tmp->n_bytes - i)) <= 0) {
		/* e.g. when writing to a pipe which gets closed */
		fprintf(stderr, "Error: Could not write to stdout (%s)\n", strerror(errno));
		goto out;
	}

	for (tmp = tmp->next; tmp; tmp = tmp->next)
		if ((rc = write(STDOUT_FILENO, tmp->buf, tmp->n_bytes)) <= 0) {
			fprintf(stderr, "Error: Could not write to stdout (%s)\n", strerror(errno));
			goto out;
		}


	rc = 0;
out:
	while (first) {
		tmp = first->next;
		free(first);
		first = tmp;
	}

	return rc;
}

static int tail_file(struct file_struct *f, unsigned long n_units, mode_t mode, char forever)
{
	ssize_t bytes_read = 0;
	off_t offset = 0;
	char *buf;
	struct stat finfo;

	if (strcmp(f->name, "-") == 0)
		f->fd = STDIN_FILENO;
	else {
		f->fd = open(f->name, O_RDONLY);
		if (unlikely(f->fd < 0)) {
			fprintf(stderr, "Error: Could not open file '%s' (%s)\n", f->name, strerror(errno));
			ignore_file(f);
			return -1;
		}
	}

	if (fstat(f->fd, &finfo) < 0) {
		fprintf(stderr, "Error: Could not stat file '%s' (%s)\n", f->name, strerror(errno));
		ignore_file(f);
		return -1;
	}

	if (!IS_TAILABLE(finfo.st_mode)) {
		fprintf(stderr, "Error: '%s' of unsupported file type (%s)\n", f->name, strerror(errno));
		ignore_file(f);
		return -1;
	}

	/* Cannot seek on these */
	if (IS_PIPELIKE(finfo.st_mode) || f->fd == STDIN_FILENO) {
		if (verbose)
			write_header(f->name);

		if (mode == M_LINES)
			return tail_pipe_lines(f, n_units);
		else
			return tail_pipe_bytes(f, n_units);
	}

	f->size = finfo.st_size;
	f->blksize = finfo.st_blksize;	/* TODO: Can this value be 0? */

	if (mode == M_LINES)
		offset = lines_to_offset(f, n_units);
	else
		offset = bytes_to_offset(f, n_units);

	/* We only get negative offsets on errors */
	if (unlikely(offset < 0)) {
		ignore_file(f);
		return -1;
	}

	if (lseek(f->fd, offset, SEEK_SET) == (off_t) -1) {
		fprintf(stderr, "Error: Could not seek in file '%s' (%s)\n", f->name, strerror(errno));
		return -1;
	}

	if (verbose)
		write_header(f->name);

	buf = emalloc(f->blksize);

	while ((bytes_read = read(f->fd, buf, f->blksize)) > 0)
		write(STDOUT_FILENO, buf, (size_t) bytes_read);

	if (!forever) {
		if (close(f->fd) < 0) {
			fprintf(stderr, "Error: Could not close file '%s' (%s)\n", f->name, strerror(errno));
			free(buf);
			return -1;
		}
	} /* Let the fd open otherwise, we'll need it */

	free(buf);
	return 0;
}

static int handle_inotify_event(struct inotify_event *inev, struct file_struct *f)
{
	int ret = 0;

	if (inev->mask & IN_MODIFY) {
		char *fbuf;
		ssize_t bytes_read;
		struct stat finfo;

		if (verbose)
			write_header(f->name);

		if ((ret = fstat(f->fd, &finfo)) < 0) {
			fprintf(stderr, "Error: Could not stat file '%s' (%s)\n", f->name, strerror(errno));
			goto ignore;
		}

		/* Regular file got truncated */
		if (S_ISREG(finfo.st_mode) && finfo.st_size < f->size) {
			fprintf(stderr, "File '%s' truncated\n", f->name);
			f->size = finfo.st_size;
		}

		/* Seek to old file size */
		if ((ret = lseek(f->fd, f->size, SEEK_SET)) == (off_t) -1) {
			fprintf(stderr, "Error: Could not seek in file '%s' (%s)\n", f->name, strerror(errno));
			goto ignore;
		}

		fbuf = emalloc(f->blksize);

		while ((bytes_read = read(f->fd, fbuf, f->blksize)) != 0) {
			write(STDOUT_FILENO, fbuf, (size_t) bytes_read);
			f->size += bytes_read;
		}

		free(fbuf);
		return ret;
	} else if (inev->mask & IN_DELETE_SELF) {
		fprintf(stderr, "File '%s' deleted.\n", f->name);
	} else if (inev->mask & IN_MOVE_SELF) {
		fprintf(stderr, "File '%s' moved.\n", f->name);
		return 0;
	} else if (inev->mask & IN_UNMOUNT) {
		fprintf(stderr, "Device containing file '%s' unmounted.\n", f->name);
	} else if (inev->mask & IN_IGNORED) {
		return 0;
	}

ignore:
	ignore_file(f);
	return ret;
}

static int watch_files(struct file_struct *files, int n_files)
{
	int ifd, i;
	char buf[n_files * INOTIFY_BUFLEN];

	ifd = inotify_init();
	if (errno == ENOSYS) {
		fprintf(stderr, "Error: inotify is not supported by the kernel you're currently running.\n");
		exit(EXIT_FAILURE);
	} else if (unlikely(ifd < 0)) {
		fprintf(stderr, "Error: Could not initialize inotify (%s)\n", strerror(errno));
		exit(EXIT_FAILURE);
	}

	for (i = 0; i < n_files; i++) {
		if (!files[i].ignore) {
			files[i].i_watch = inotify_add_watch(ifd, files[i].name,
						IN_MODIFY|IN_DELETE_SELF|IN_MOVE_SELF|IN_UNMOUNT);

			if (files[i].i_watch < 0) {
				fprintf(stderr, "Error: Could not create inotify watch on file '%s' (%s)\n",
						files[i].name, strerror(errno));
				ignore_file(&files[i]);
			}
		}
	}

	while (n_ignored < n_files) {
		ssize_t len;
		int ev_idx = 0;

		len = read(ifd, buf, (n_files * INOTIFY_BUFLEN));
		if (unlikely(len < 0)) {
			/* Some signal, likely ^Z/fg's STOP and CONT interrupted the inotify read, retry */
			if (errno == EINTR || errno == EAGAIN)
				continue;
			else {
				fprintf(stderr, "Error: Could not read inotify events (%s)\n", strerror(errno));
				exit(EXIT_FAILURE);
			}
		}

		while (ev_idx < len) {
			struct inotify_event *inev;
			struct file_struct *f = NULL;

			inev = (struct inotify_event *) &buf[ev_idx];

			/* Which file has produced the event? */
			for (i = 0; i < n_files; i++) {
				if (!files[i].ignore
						&& files[i].fd >= 0
						&& files[i].i_watch == inev->wd) {
					f = &files[i];
					break;
				}
			}

			if (unlikely(!f))
				break;

			if (handle_inotify_event(inev, f) < 0)
				break;

			ev_idx += sizeof(struct inotify_event) + inev->len;
		}
	}

	close(ifd);
	return -1;
}

int main(int argc, char **argv)
{
	int i, c, ret = 0;
	int n_files;
	unsigned long n_units = DEFAULT_N_LINES;
	mode_t mode = M_LINES;
	char forever = 0;
	char **filenames;
	struct file_struct *files = NULL;

	while ((c = getopt_long(argc, argv, "c:n:fvVh", long_opts, NULL)) != -1) {
		switch (c) {
		case 'c':
			mode = M_BYTES;
			/* fall through */
		case 'n':
			if (*optarg == '+') {
				from_begin = 1;
				optarg++;
			} else if (*optarg == '-')
				optarg++;

			if (!is_digit(*optarg)) {
				fprintf(stderr, "Error: Invalid number of units: %s\n", optarg);
				exit(EXIT_FAILURE);
			}
			n_units = strtoul(optarg, NULL, 0);
			break;
                case 'f':
			forever = 1;
			break;
		case 'v':
			verbose = 1;
			break;
		case 'V':
			fprintf(stdout, "%s %s\n", PROGRAM_NAME, VERSION);
			exit(EXIT_SUCCESS);
		case 'h':
			usage(EXIT_SUCCESS);
		default:
			usage(EXIT_FAILURE);
		}
	}

	/* Do we have some files to read from? */
	if (optind < argc) {
		n_files = argc - optind;
		filenames = argv + optind;
	} else {
		/* It must be stdin then */
		static char *dummy_stdin = "-";
		n_files = 1;
		filenames = &dummy_stdin;

		/* POSIX says that -f is ignored if no file operand is
		   specified and standard input is a pipe. */
		if (forever) {
			struct stat finfo;
			int rc = fstat(STDIN_FILENO, &finfo);

			if (unlikely(rc == -1)) {
				fprintf(stderr, "Error: Could not stat stdin (%s)\n", strerror(errno));
				exit(EXIT_FAILURE);
			}

			if (rc == 0 && IS_PIPELIKE(finfo.st_mode))
				forever = 0;
		}
	}

	files = emalloc(n_files * sizeof(struct file_struct));

	for (i = 0; i < n_files; i++) {
		files[i].name = filenames[i];
		setup_file(&files[i]);
		ret = tail_file(&files[i], n_units, mode, forever);
		if (ret < 0)
			ignore_file(&files[i]);
	}

	if (forever)
		ret = watch_files(files, n_files);

	free(files);

	return ret;
}<|MERGE_RESOLUTION|>--- conflicted
+++ resolved
@@ -38,11 +38,6 @@
 #include "inotail.h"
 
 #define PROGRAM_NAME "inotail"
-<<<<<<< HEAD
-=======
-/* inotify event buffer length for one file */
-#define INOTIFY_BUFLEN (4 * sizeof(struct inotify_event))
->>>>>>> a4d7f34d
 
 /* Print header with filename before tailing the file? */
 static char verbose = 0;
@@ -296,14 +291,6 @@
 	unsigned long total_lines = 0;
 	const char *p;
 
-<<<<<<< HEAD
-	/* We will just tail everything here */
-	while ((rc = read(f->fd, buf, f->blksize)) > 0) {
-		if ((rc = write(STDOUT_FILENO, buf, (size_t) rc)) <= 0) {
-			/* e.g. when writing to a pipe which gets closed */
-			fprintf(stderr, "Error: Could not write to stdout (%s)\n", strerror(errno));
-			break;
-=======
 	if (from_begin)
 		return tail_pipe_from_begin(f, n_lines, M_LINES);
 
@@ -392,7 +379,6 @@
 		if ((rc = write(STDOUT_FILENO, tmp->buf, tmp->n_bytes)) <= 0) {
 			fprintf(stderr, "Error: Could not write to stdout (%s)\n", strerror(errno));
 			goto out;
->>>>>>> a4d7f34d
 		}
 
 	rc = 0;
