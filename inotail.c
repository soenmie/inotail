--- conflicted
+++ resolved
@@ -32,14 +32,8 @@
 #include <getopt.h>
 #include <sys/types.h>
 #include <sys/stat.h>
-
-<<<<<<< HEAD
 #include <sys/inotify.h>
 
-=======
-#include "inotify.h"
-#include "inotify-syscalls.h"
->>>>>>> a1b82a30
 #include "inotail.h"
 
 #define PROGRAM_NAME "inotail"
