/*
 * inotail.c
 * A fast implementation of tail which uses the inotify API present in
 * recent versions of the Linux kernel.
 *
 * Copyright (C) 2005-2007, Tobias Klauser <tklauser@distanz.ch>
 *
 * The idea was taken from turbotail.
 *
 * This program is free software; you can redistribute it and/or modify it under
 * the terms of the GNU General Public License as published by the Free Software
 * Foundation; either version 2, or (at your option) any later version.
 *
 * This program is distributed in the hope that it will be useful, but WITHOUT
 * ANY WARRANTY; without even the implied warranty of MERCHANTABILITY or FITNESS
 * FOR A PARTICULAR PURPOSE.  See the GNU General Public License for more
 * details.
 *
 * You should have received a copy of the GNU General Public License along with
 * this program; if not, write to the Free Software Foundation, Inc., 51
 * Franklin Street, Fifth Floor, Boston, MA 02110-1301, USA.
 */

#define _GNU_SOURCE

#include <stdio.h>
#include <stdlib.h>
#include <string.h>
#include <unistd.h>
#include <fcntl.h>
#include <errno.h>
#include <getopt.h>
<<<<<<< HEAD
#include <ctype.h>
#include <assert.h>
=======
>>>>>>> 5015c1eb
#include <sys/types.h>
#include <sys/stat.h>

#include "inotify.h"
#include "inotify-syscalls.h"

#include "inotail.h"

#define PROGRAM_NAME "inotail"
#define BUFFER_SIZE 4096
/* inotify event buffer length for one file */
#define INOTIFY_BUFLEN (4 * sizeof(struct inotify_event))

/* Print header with filename before tailing the file? */
static char verbose = 0;

/* Tailing relative to begin or end of file */
static char from_begin = 0;

/* Number of ignored files */
static int n_ignored = 0;

/* Command line options */
static const struct option long_opts[] = {
	{ "bytes", required_argument, NULL, 'c' },
	{ "follow", optional_argument, NULL, 'f' },
	{ "lines", required_argument, NULL, 'n' },
	{ "verbose", no_argument, NULL, 'v' },
	{ "help", no_argument, NULL, 'h' },
	{ "version", no_argument, NULL, 'V' },
	{ NULL, 0, NULL, 0 }
};

static char *emalloc(size_t size)
{
	char *ret = malloc(size);

	if (unlikely(!ret)) {
		fprintf(stderr, "Error: Failed to allocate %d bytes of memory (%s)\n", size, strerror(errno));
		exit(EXIT_FAILURE);
	}

	return ret;
}

static void usage(const int status)
{
	fprintf(stdout, "Usage: %s [OPTION]... [FILE]...\n\n"
			"  -c N, --bytes=N    output the last N bytes\n"
			"  -f,   --follow     output as the file grows\n"
			"  -n N, --lines=N    output the last N lines (default: %d)\n"
			"  -v,   --verbose    print headers with file names\n"
			"  -h,   --help       show this help and exit\n"
			"  -V,   --version    show version and exit\n\n"
			"If the first character of N (the number of bytes or lines) is a `+',\n"
			"begin printing with the Nth item from the start of each file, otherwise,\n"
			"print the last N items in the file.\n", PROGRAM_NAME, DEFAULT_N_LINES);

	exit(status);
}

static inline void setup_file(struct file_struct *f)
{
	f->fd = -1;
	f->st_size = 0;
	f->ignore = 0;
	f->i_watch = -1;
}

static void ignore_file(struct file_struct *f)
{
	if (f->fd != -1) {
		close(f->fd);
		f->fd = -1;
	}
	f->ignore = 1;
	n_ignored++;
}

static inline char *pretty_name(char *filename)
{
	return (strcmp(filename, "-") == 0) ? "standard input" : filename;
}

static void write_header(char *filename)
{
	static unsigned short first_file = 1;
	static char *last = NULL;

	if (last != filename)
		fprintf(stdout, "%s==> %s <==\n", (first_file ? "" : "\n"), pretty_name(filename));

	first_file = 0;
	last = filename;
}

static off_t lines_to_offset_from_end(struct file_struct *f, unsigned long n_lines)
{
	char buf[BUFFER_SIZE];
	off_t offset = f->st_size;

	n_lines++;	/* We also count the last \n */

	while (offset > 0 && n_lines > 0) {
		int i;
		ssize_t rc, block_size = BUFFER_SIZE;	/* Size of the current block we're reading */

		if (offset < BUFFER_SIZE)
			block_size = offset;

		/* Start of current block */
		offset -= block_size;

		if (lseek(f->fd, offset, SEEK_SET) == (off_t) -1) {
			fprintf(stderr, "Error: Could not seek in file '%s' (%s)\n", f->name, strerror(errno));
			return -1;
		}

		rc = read(f->fd, buf, block_size);
		if (unlikely(rc < 0)) {
			fprintf(stderr, "Error: Could not read from file '%s' (%s)\n", f->name, strerror(errno));
			return -1;
		}

		for (i = block_size - 1; i > 0; i--) {
			if (buf[i] == '\n') {
				if (--n_lines == 0)
					return offset += i + 1; /* We don't want the first \n */
			}
		}
	}

	return offset;
}

static off_t lines_to_offset_from_begin(struct file_struct *f, unsigned long n_lines)
{
	char buf[BUFFER_SIZE];
	off_t offset = 0;

	/* tail everything for 'inotail -n +0' */
	if (n_lines == 0)
		return 0;

	n_lines--;

	while (offset <= f->st_size && n_lines > 0) {
		int i;
		ssize_t rc, block_size = BUFFER_SIZE;

		if (lseek(f->fd, offset, SEEK_SET) == (off_t) -1) {
			fprintf(stderr, "Error: Could not seek in file '%s' (%s)\n", f->name, strerror(errno));
			return -1;
		}

		rc = read(f->fd, buf, block_size);
		if (unlikely(rc < 0)) {
			fprintf(stderr, "Error: Could not read from file '%s' (%s)\n", f->name, strerror(errno));
			return -1;
		} else if (rc < block_size)
			block_size = rc;

		for (i = 0; i < block_size; i++) {
			if (buf[i] == '\n') {
				if (--n_lines == 0)
					return offset + i + 1;
			}
		}

		offset += block_size;
	}

	return offset;
}

static off_t lines_to_offset(struct file_struct *f, unsigned long n_lines)
{
	if (from_begin)
		return lines_to_offset_from_begin(f, n_lines);
	else
		return lines_to_offset_from_end(f, n_lines);
}

static off_t bytes_to_offset(struct file_struct *f, unsigned long n_bytes)
{
	off_t offset = 0;

	/* tail everything for 'inotail -c +0' */
	if (from_begin) {
		if (n_bytes > 0)
			offset = (off_t) n_bytes - 1;
	} else {
		if ((off_t) n_bytes < f->st_size)
			offset = f->st_size - (off_t) n_bytes;
	}

	return offset;
}

/* For now more or less a copy of pipe_lines() from coreutils tail */
static ssize_t tail_pipe_lines(struct file_struct *f, unsigned long n_lines)
{
	struct line_buf {
		char buf[BUFFER_SIZE];
		size_t n_lines;
		size_t n_bytes;
		struct line_buf *next;
	};
	struct line_buf *first, *last, *tmp;
	ssize_t rc;
	unsigned long total_lines = 0;

	if (n_lines == 0)
		return 0;

	first = last = emalloc(sizeof(struct line_buf));
	first->n_bytes = first->n_lines = 0;
	first->next = NULL;
	tmp = emalloc(sizeof(struct line_buf));

	while (1) {
		const char *p;

		if ((rc = read(f->fd, tmp->buf, BUFFER_SIZE)) <= 0)
			break;
		tmp->n_bytes = rc;
		tmp->n_lines = 0;
		tmp->next = NULL;
		p = tmp->buf;

		/* Count the lines in the current buffer */
		while ((p = memchr(p, '\n', tmp->buf + rc - p))) {
			++p;
			++tmp->n_lines;
		}
		total_lines += tmp->n_lines;

		/* Try to append to the previous buffer if there's enough free
		 * space
		 */
		if (tmp->n_bytes + last->n_bytes < BUFFER_SIZE) {
			memcpy(&last->buf[last->n_bytes], tmp->buf, tmp->n_bytes);
			last->n_bytes += tmp->n_bytes;
			last->n_lines += tmp->n_lines;
		} else {
			last = last->next = tmp;
			if (total_lines - first->n_lines > n_lines) {
				tmp = first;
				total_lines -= first->n_lines;
				first = first->next;
			} else
				tmp = emalloc(sizeof(struct line_buf));
		}
	}

	free(tmp);

	/* XXX: Even necessary? */
	if (rc < 0) {
		fprintf(stderr, "Error: Could not read from %s\n", pretty_name(f->name));
		rc = -1;
		goto err_out;
	}

	if (last->n_bytes == 0)
		goto err_out;

	/* Count incomplete lines */
	if (last->buf[last->n_bytes - 1] != '\n') {
		++last->n_lines;
		++total_lines;
	}

	/* Skip unneeded buffers */
	for (tmp = first; total_lines - tmp->n_lines > n_lines; tmp = tmp->next)
		total_lines -= tmp->n_lines;

	{
		char const *p = tmp->buf;
		if (total_lines > n_lines) {
			size_t j;
			for (j = total_lines - n_lines; j; --j) {
				p = memchr(p, '\n', tmp->buf + tmp->n_bytes - p);
				assert(p);
				++p;
			}
		}

		write(STDOUT_FILENO, p, tmp->buf + tmp->n_bytes - p);
	}

	for (tmp = tmp->next; tmp; tmp = tmp->next)
		if (write(STDOUT_FILENO, tmp->buf, tmp->n_bytes) <= 0) {
			/* e.g. when writing to a pipe which gets closed */
			fprintf(stderr, "Error: Could not write to stdout (%s)\n", strerror(errno));
			rc = -1;
			break;
		}

	rc = 0;

err_out:
	while (first) {
		tmp = first->next;
		free(first);
		first = tmp;
	}

	return rc;
}

/* TODO: Implement me :) */
static ssize_t tail_pipe_bytes(struct file_struct *f, unsigned long n_bytes)
{
	ssize_t rc;
	char buf[BUFFER_SIZE];

	while ((rc = read(f->fd, buf, BUFFER_SIZE)) > 0) {
		if (write(STDOUT_FILENO, buf, (size_t) rc) <= 0) {
			/* e.g. when writing to a pipe which gets closed */
			fprintf(stderr, "Error: Could not write to stdout (%s)\n", strerror(errno));
			return -1;
		}
	}

	return rc;
}

static int tail_file(struct file_struct *f, unsigned long n_units, char mode, char forever)
{
	ssize_t bytes_read = 0;
	off_t offset = 0;
	char buf[BUFFER_SIZE];
	struct stat finfo;

	if (strcmp(f->name, "-") == 0)
		f->fd = STDIN_FILENO;
	else {
		f->fd = open(f->name, O_RDONLY);
		if (unlikely(f->fd < 0)) {
			fprintf(stderr, "Error: Could not open file '%s' (%s)\n", f->name, strerror(errno));
			ignore_file(f);
			return -1;
		}
	}

	if (fstat(f->fd, &finfo) < 0) {
		fprintf(stderr, "Error: Could not stat file '%s' (%s)\n", f->name, strerror(errno));
		ignore_file(f);
		return -1;
	}

	if (!IS_TAILABLE(finfo.st_mode)) {
		fprintf(stderr, "Error: '%s' of unsupported file type\n", f->name);
		ignore_file(f);
		return -1;
	}

	/* Cannot seek on these */
	if (IS_PIPELIKE(finfo.st_mode) || f->fd == STDIN_FILENO) {
		if (verbose)
			write_header(f->name);

		if (mode == M_LINES)
			return tail_pipe_lines(f, n_units);
		else
			return tail_pipe_bytes(f, n_units);
	}

	f->st_size = finfo.st_size;

	if (mode == M_LINES)
		offset = lines_to_offset(f, n_units);
	else
		offset = bytes_to_offset(f, n_units);

	/* We only get negative offsets on errors */
	if (unlikely(offset < 0)) {
		ignore_file(f);
		return -1;
	}

	if (lseek(f->fd, offset, SEEK_SET) == (off_t) -1) {
		fprintf(stderr, "Error: Could not seek in file '%s' (%s)\n", f->name, strerror(errno));
		return -1;
	}

	if (verbose)
		write_header(f->name);

	while ((bytes_read = read(f->fd, buf, BUFFER_SIZE)) > 0)
		write(STDOUT_FILENO, buf, (size_t) bytes_read);

	if (!forever) {
		if (close(f->fd) < 0) {
			fprintf(stderr, "Error: Could not close file '%s' (%s)\n", f->name, strerror(errno));
			return -1;
		}
	} /* Let the fd open otherwise, we'll need it */

	return 0;
}

static int handle_inotify_event(struct inotify_event *inev, struct file_struct *f)
{
	int ret = 0;

	if (inev->mask & IN_MODIFY) {
		ssize_t rc;
		char fbuf[BUFFER_SIZE];
		struct stat finfo;

		if (verbose)
			write_header(f->name);

		/* Seek to old file size */
		if (lseek(f->fd, f->st_size, SEEK_SET) == (off_t) -1) {
			fprintf(stderr, "Error: Could not seek in file '%s' (%s)\n", f->name, strerror(errno));
			ret = -1;
			goto ignore;
		}

		while ((rc = read(f->fd, fbuf, BUFFER_SIZE)) != 0)
			write(STDOUT_FILENO, fbuf, (size_t) rc);

		if (fstat(f->fd, &finfo) < 0) {
			fprintf(stderr, "Error: Could not stat file '%s' (%s)\n", f->name, strerror(errno));
			ret = -1;
			goto ignore;
		}

		f->st_size = finfo.st_size;

		return ret;
	} else if (inev->mask & IN_DELETE_SELF) {
		fprintf(stderr, "File '%s' deleted.\n", f->name);
	} else if (inev->mask & IN_MOVE_SELF) {
		fprintf(stderr, "File '%s' moved.\n", f->name);
		return 0;
	} else if (inev->mask & IN_UNMOUNT) {
		fprintf(stderr, "Device containing file '%s' unmounted.\n", f->name);
	}

ignore:
	ignore_file(f);

	return ret;
}

static int watch_files(struct file_struct *files, int n_files)
{
	int ifd, i;
	char buf[n_files * INOTIFY_BUFLEN];

	ifd = inotify_init();
	if (errno == ENOSYS) {
		fprintf(stderr, "Error: Inotify is not supported by the kernel you're currently running.\n");
		exit(EXIT_FAILURE);
	} else if (unlikely(ifd < 0)) {
		fprintf(stderr, "Error: Could not initialize Inotify (%s)\n", strerror(errno));
		exit(EXIT_FAILURE);
	}

	for (i = 0; i < n_files; i++) {
		if (!files[i].ignore) {
			files[i].i_watch = inotify_add_watch(ifd, files[i].name,
						IN_MODIFY|IN_DELETE_SELF|IN_MOVE_SELF|IN_UNMOUNT);

			if (files[i].i_watch < 0) {
				fprintf(stderr, "Error: Could not create inotify watch on file '%s' (%s)\n",
						files[i].name, strerror(errno));
				ignore_file(&files[i]);
			}
		}
	}

	while (n_ignored < n_files) {
		ssize_t len;
		int ev_idx = 0;

		/* Keep trying in the case of EINTR (see below) */
		for (;;) {
			len = read(ifd, buf, (n_files * INOTIFY_BUFLEN));
			if (unlikely(len < 0)) {
				if (errno == EINTR) {
					/* Some form of signal, likely ^Z/fg's STOP and CONT interrupted the inotify read, retry */
					continue;
				} else {
					fprintf(stderr, "Error: Could not read inotify events (%s)\n", strerror(errno));
					exit(EXIT_FAILURE);
				}
			}

			/* The read did succeed */
			break;
		}

		while (ev_idx < len) {
			struct inotify_event *inev;
			struct file_struct *f = NULL;

			inev = (struct inotify_event *) &buf[ev_idx];

			/* Which file has produced the event? */
			for (i = 0; i < n_files; i++) {
				if (!files[i].ignore
						&& files[i].fd >= 0
						&& files[i].i_watch == inev->wd) {
					f = &files[i];
					break;
				}
			}

			if (unlikely(!f))
				break;

			if (handle_inotify_event(inev, f) < 0)
				break;

			ev_idx += sizeof(struct inotify_event) + inev->len;
		}
	}

	close(ifd);
	return -1;
}

int main(int argc, char **argv)
{
	int i, c, ret = 0;
	int n_files;
	unsigned long n_units = DEFAULT_N_LINES;
	char forever = 0, mode = M_LINES;
	char **filenames;
	struct file_struct *files = NULL;

	while ((c = getopt_long(argc, argv, "c:n:fvVh", long_opts, NULL)) != -1) {
		switch (c) {
		case 'c':
			mode = M_BYTES;
			/* fall through */
		case 'n':
			if (*optarg == '+') {
				from_begin = 1;
				optarg++;
			} else if (*optarg == '-')
				optarg++;

			if (!is_digit(*optarg)) {
				fprintf(stderr, "Invalid number of lines: %s\n", optarg);
				exit(EXIT_FAILURE);
			}
			n_units = strtoul(optarg, NULL, 0);
			break;
                case 'f':
			forever = 1;
			break;
		case 'v':
			verbose = 1;
			break;
		case 'V':
			fprintf(stdout, "%s %s\n", PROGRAM_NAME, VERSION);
			exit(EXIT_SUCCESS);
		case 'h':
			usage(EXIT_SUCCESS);
		default:
			usage(EXIT_FAILURE);
		}
	}

	/* Do we have some files to read from? */
	if (optind < argc) {
		n_files = argc - optind;
		filenames = argv + optind;
	} else {
		/* It must be stdin then */
		static char *dummy_stdin = "-";
		n_files = 1;
		filenames = &dummy_stdin;

		/* POSIX says that -f is ignored if no file operand is
		   specified and standard input is a pipe. */
		if (forever) {
			struct stat finfo;
			if (fstat(STDIN_FILENO, &finfo) == 0
					&& IS_PIPELIKE(finfo.st_mode))
				forever = 0;
		}
	}

	files = malloc(n_files * sizeof(struct file_struct));
	if (unlikely(!files)) {
		fprintf(stderr, "Error: Failed to allocate memory (%s)\n", strerror(errno));
		exit(EXIT_FAILURE);
	}

	for (i = 0; i < n_files; i++) {
		files[i].name = filenames[i];
		setup_file(&files[i]);
		ret = tail_file(&files[i], n_units, mode, forever);
		if (ret < 0)
			ignore_file(&files[i]);
	}

	if (forever)
		ret = watch_files(files, n_files);

	free(files);

	return ret;
}<|MERGE_RESOLUTION|>--- conflicted
+++ resolved
@@ -30,11 +30,7 @@
 #include <fcntl.h>
 #include <errno.h>
 #include <getopt.h>
-<<<<<<< HEAD
-#include <ctype.h>
 #include <assert.h>
-=======
->>>>>>> 5015c1eb
 #include <sys/types.h>
 #include <sys/stat.h>
 
